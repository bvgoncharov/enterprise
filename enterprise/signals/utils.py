#utils.py
"""Utilities module containing various useful
functions for use in other modules.
"""

from __future__ import (absolute_import, division,
                        print_function, unicode_literals)

import numpy as np
from scipy.interpolate import interp1d
from scipy.integrate import odeint
from scipy import special as ss
from pkg_resources import resource_filename, Requirement
import enterprise
import enterprise.constants as const
from enterprise.signals.parameter import function as enterprise_function


class KernelMatrix(np.ndarray):
    def __new__(cls, init):
        if isinstance(init, int):
            return np.zeros(init, 'd').view(cls)
        else:
            return init.view(cls)

    def add(self, other, idx):
        if other.ndim == 2 and self.ndim == 1:
            self = KernelMatrix(np.diag(self))

        if self.ndim == 1:
            self[idx] += other
        else:
            if other.ndim == 1:
                self[idx, idx] += other
            else:
                idx = np.idx_(idx,idx)
                self[idx] += other

        return self

    def set(self, other, idx):
        if other.ndim == 2 and self.ndim == 1:
            self = KernelMatrix(np.diag(self))

        if self.ndim == 1:
            self[idx] = other
        else:
            if other.ndim == 1:
                self[idx, idx] = other
            else:
                idx = np.idx_(idx,idx)
                self[idx] = other

        return self

    def inv(self, logdet=False):
        if self.ndim == 1:
            inv = 1.0/self

            if logdet:
                return inv, np.sum(np.log(self))
            else:
                return inv
        else:
            cf = sl.cho_factor(self)
            inv = sl.cho_solve(cf, np.identity(cf[0].shape[0]))

            if logdet:
                return inv, 2.0*np.sum(np.log(np.diag(cf[0])))
            else:
                return inv


def create_stabletimingdesignmatrix(designmat, fastDesign=True):
    """
    Stabilize the timing-model design matrix.

    :param designmat: Pulsar timing model design matrix
    :param fastDesign: Stabilize the design matrix the fast way [True]

    :return: Mm: Stabilized timing model design matrix
    """

    Mm = designmat.copy()

    if fastDesign:

        norm = np.sqrt(np.sum(Mm ** 2, axis=0))
        Mm /= norm

    else:

        u, s, v = np.linalg.svd(Mm)
        Mm = u[:, :len(s)]

    return Mm


######################################
# Fourier-basis signal functions #####
######################################


@enterprise_function
def createfourierdesignmatrix_red(toas, nmodes=30, Tspan=None,
                                  logf=False, fmin=None, fmax=None,
                                  pshift=False):
    """
    Construct fourier design matrix from eq 11 of Lentati et al, 2013
    :param toas: vector of time series in seconds
    :param nmodes: number of fourier coefficients to use
    :param freq: option to output frequencies
    :param Tspan: option to some other Tspan
    :param logf: use log frequency spacing
    :param fmin: lower sampling frequency
    :param fmax: upper sampling frequency
    :param pshift: option to add random phase shift
    :return: F: fourier design matrix
    :return: f: Sampling frequencies
    """

    N = len(toas)
    F = np.zeros((N, 2 * nmodes))

    T = Tspan if Tspan is not None else toas.max() - toas.min()

    # define sampling frequencies
    if fmin is None and fmax is None and not logf:
        # make sure partially overlapping sets of modes
        # have identical frequencies
        f = 1.0 * np.arange(1, nmodes + 1) / T
    else:
        # more general case

        if fmin is None:
            fmin = 1 / T

        if fmax is None:
            fmax = nmodes / T

        if logf:
            f = np.logspace(np.log10(fmin), np.log10(fmax), nmodes)
        else:
            f = np.linspace(fmin, fmax, nmodes)

    # add random phase shift to basis functions
    ranphase = (np.random.uniform(0.0, 2 * np.pi, nmodes)
                if pshift else np.zeros(nmodes))

    Ffreqs = np.repeat(f, 2)

    # The sine/cosine modes
    F[:,::2] = np.sin(2*np.pi*toas[:,None]*f[None,:] +
                      ranphase[None,:])
    F[:,1::2] = np.cos(2*np.pi*toas[:,None]*f[None,:] +
                       ranphase[None,:])

    return F, Ffreqs


@enterprise_function
def createfourierdesignmatrix_dm(toas, freqs, nmodes=30, Tspan=None,
                                 logf=False, fmin=None, fmax=None):

    """
    Construct DM-variation fourier design matrix.

    :param toas: vector of time series in seconds
    :param nmodes: number of fourier coefficients to use
    :param freqs: radio frequencies of observations [MHz]
    :param freq: option to output frequencies
    :param Tspan: option to some other Tspan
    :param logf: use log frequency spacing
    :param fmin: lower sampling frequency
    :param fmax: upper sampling frequency

    :return: F: DM-variation fourier design matrix
    :return: f: Sampling frequencies
    """

    # get base fourier design matrix and frequencies
    F, Ffreqs = createfourierdesignmatrix_red(
        toas, nmodes=nmodes, Tspan=Tspan, logf=logf,
        fmin=fmin, fmax=fmax)

    # compute the DM-variation vectors
    # TODO: should we use a different normalization
    #Dm = 1.0/(const.DM_K * freqs**2 * 1e12)
    Dm = (1400/freqs)**2

    return F * Dm[:, None], Ffreqs


@enterprise_function
def createfourierdesignmatrix_env(toas, log10_Amp=-7, log10_Q=np.log10(300),
                                  t0=53000*86400, nmodes=30, Tspan=None,
                                  logf=False, fmin=None, fmax=None):
    """
    Construct fourier design matrix with gaussian envelope.

    :param toas: vector of time series in seconds
    :param nmodes: number of fourier coefficients to use
    :param freqs: radio frequencies of observations [MHz]
    :param freq: option to output frequencies
    :param Tspan: option to some other Tspan
    :param logf: use log frequency spacing
    :param fmin: lower sampling frequency
    :param fmax: upper sampling frequency
    :param log10_Amp: log10 of the Amplitude [s]
    :param t0: mean of gaussian envelope [s]
    :param log10_Q: log10 of standard deviation of gaussian envelope [days]

    :return: F: fourier design matrix with gaussian envelope
    :return: f: Sampling frequencies
    """

    # get base fourier design matrix and frequencies
    F, Ffreqs = createfourierdesignmatrix_red(
        toas, nmodes=nmodes, Tspan=Tspan, logf=logf,
        fmin=fmin, fmax=fmax)

    # compute gaussian envelope
    A = 10**log10_Amp
    Q = 10**log10_Q * 86400
    env = A * np.exp(-(toas-t0)**2/2/Q**2)
    return F * env[:, None], Ffreqs


def createfourierdesignmatrix_eph(t, nmodes, phi, theta, freq=False,
                                  Tspan=None, logf=False, fmin=None,
                                  fmax=None):

    """
    Construct ephemeris fourier design matrix.

    :param t: vector of time series in seconds
    :param nmodes: number of fourier coefficients to use
    :param phi: azimuthal coordinate of pulsar
    :param theta: polar coordinate of pulsar
    :param freq: option to output frequencies
    :param Tspan: option to some other Tspan
    :param logf: use log frequency spacing
    :param fmin: lower sampling frequency
    :param fmax: upper sampling frequency

    :return: Fx: x-axis ephemeris fourier design matrix
    :return: Fy: y-axis ephemeris fourier design matrix
    :return: Fz: z-axis ephemeris fourier design matrix
    :return: f: Sampling frequencies (if freq=True)
    """

    N = len(t)
    Fx = np.zeros((N, 2*nmodes))
    Fy = np.zeros((N, 2*nmodes))
    Fz = np.zeros((N, 2*nmodes))

    if Tspan is not None:
        T = Tspan
    else:
        T = t.max() - t.min()

    # define sampling frequencies
    if fmin is not None and fmax is not None:
        f = np.linspace(fmin, fmax, nmodes)
    else:
        f = np.linspace(1 / T, nmodes / T, nmodes)
    if logf:
        f = np.logspace(np.log10(1 / T), np.log10(nmodes / T), nmodes)

    Ffreqs = np.zeros(2 * nmodes)
    Ffreqs[0::2] = f
    Ffreqs[1::2] = f

    # define the pulsar position vector
    x = np.sin(theta)*np.cos(phi)
    y = np.sin(theta)*np.sin(phi)
    z = np.cos(theta)

    # The sine/cosine modes
    Fx[:,::2] = np.sin(2*np.pi*t[:,None]*f[None,:])
    Fx[:,1::2] = np.cos(2*np.pi*t[:,None]*f[None,:])

    Fy = Fx.copy()
    Fz = Fx.copy()

    Fx *= x
    Fy *= y
    Fz *= z

    if freq:
        return Fx, Fy, Fz, Ffreqs
    else:
        return Fx, Fy, Fz


###################################
# Deterministic GW signal functions
###################################


def make_ecc_interpolant():

    """
    Make interpolation function from eccentricity file to
    determine number of harmonics to use for a given
    eccentricity.

    :returns: interpolant
    """

    pth = resource_filename(Requirement.parse('libstempo'),
                            'libstempo/ecc_vs_nharm.txt')

    fil = np.loadtxt(pth)

    return interp1d(fil[:,0], fil[:,1])


# get interpolant for eccentric binaries
ecc_interp = make_ecc_interpolant()


def get_edot(F, mc, e):

    """
    Compute eccentricity derivative from Taylor et al. (2016)

    :param F: Orbital frequency [Hz]
    :param mc: Chirp mass of binary [Solar Mass]
    :param e: Eccentricity of binary

    :returns: de/dt
    """

    # chirp mass
    mc *= const.Tsun

    dedt = -304/(15*mc) * (2*np.pi*mc*F)**(8/3) * e * \
        (1 + 121/304*e**2) / ((1-e**2)**(5/2))

    return dedt


def get_Fdot(F, mc, e):
    """
    Compute frequency derivative from Taylor et al. (2016)

    :param F: Orbital frequency [Hz]
    :param mc: Chirp mass of binary [Solar Mass]
    :param e: Eccentricity of binary

    :returns: dF/dt
    """

    # chirp mass
    mc *= const.Tsun

    dFdt = 48 / (5*np.pi*mc**2) * (2*np.pi*mc*F)**(11/3) * \
        (1 + 73/24*e**2 + 37/96*e**4) / ((1-e**2)**(7/2))

    return dFdt


def get_gammadot(F, mc, q, e):
    """
    Compute gamma dot from Barack and Cutler (2004)

    :param F: Orbital frequency [Hz]
    :param mc: Chirp mass of binary [Solar Mass]
    :param q: Mass ratio of binary
    :param e: Eccentricity of binary

    :returns: dgamma/dt
    """

    # chirp mass
    mc *= const.Tsun

    # total mass
    m = (((1+q)**2)/q)**(3/5) * mc

    dgdt = 6*np.pi*F * (2*np.pi*F*m)**(2/3) / (1-e**2) * \
        (1 + 0.25*(2*np.pi*F*m)**(2/3)/(1-e**2)*(26-15*e**2))

    return dgdt


def get_coupled_constecc_eqns(y, t, mc, e0):
    """
    Computes the coupled system of differential
    equations from Peters (1964) and Barack &
    Cutler (2004). This is a system of three variables:

    F: Orbital frequency [Hz]
    phase0: Orbital phase [rad]

    :param y: Vector of input parameters [F, e, gamma]
    :param t: Time [s]
    :param mc: Chirp mass of binary [Solar Mass]

    :returns: array of derivatives [dF/dt, dphase/dt]
    """

    F = y[0]

    dFdt = get_Fdot(F, mc, e0)
    dphasedt = 2*np.pi*F

    return np.array([dFdt, dphasedt])


def get_coupled_ecc_eqns(y, t, mc, q):
    """
    Computes the coupled system of differential
    equations from Peters (1964) and Barack &
    Cutler (2004). This is a system of three variables:

    F: Orbital frequency [Hz]
    e: Orbital eccentricity
    gamma: Angle of precession of periastron [rad]
    phase0: Orbital phase [rad]

    :param y: Vector of input parameters [F, e, gamma]
    :param t: Time [s]
    :param mc: Chirp mass of binary [Solar Mass]
    :param q: Mass ratio of binary

    :returns: array of derivatives [dF/dt, de/dt, dgamma/dt, dphase/dt]
    """

    F = y[0]
    e = y[1]

    dFdt = get_Fdot(F, mc, e)
    dedt = get_edot(F, mc, e)
    dgdt = get_gammadot(F, mc, q, e)
    dphasedt = 2*np.pi*F

    return np.array([dFdt, dedt, dgdt, dphasedt])


def solve_coupled_constecc_solution(F0, e0, phase0, mc, t):
    """
    Compute the solution to the coupled system of equations
    from from Peters (1964) and Barack & Cutler (2004) at
    a given time.

    :param F0: Initial orbital frequency [Hz]
    :param mc: Chirp mass of binary [Solar Mass]
    :param t: Time at which to evaluate solution [s]

    :returns: (F(t), phase(t))
    """

    y0 = np.array([F0, phase0])

    y, infodict = odeint(get_coupled_constecc_eqns, y0, t,
                         args=(mc,e0), full_output=True)

    if infodict['message'] == 'Integration successful.':
        ret = y
    else:
        ret = 0

    return ret


def solve_coupled_ecc_solution(F0, e0, gamma0, phase0, mc, q, t):
    """
    Compute the solution to the coupled system of equations
    from from Peters (1964) and Barack & Cutler (2004) at
    a given time.

    :param F0: Initial orbital frequency [Hz]
    :param e0: Initial orbital eccentricity
    :param gamma0: Initial angle of precession of periastron [rad]
    :param mc: Chirp mass of binary [Solar Mass]
    :param q: Mass ratio of binary
    :param t: Time at which to evaluate solution [s]

    :returns: (F(t), e(t), gamma(t), phase(t))
    """

    y0 = np.array([F0, e0, gamma0, phase0])

    y, infodict = odeint(get_coupled_ecc_eqns, y0, t,
                         args=(mc,q), full_output=True)

    if infodict['message'] == 'Integration successful.':
        ret = y
    else:
        ret = 0

    return ret


def get_an(n, mc, dl, h0, F, e):
    """
    Compute a_n from Eq. 22 of Taylor et al. (2016).

    :param n: Harmonic number
    :param mc: Chirp mass of binary [Solar Mass]
    :param dl: Luminosity distance [Mpc]
    :param F: Orbital frequency of binary [Hz]
    :param e: Orbital Eccentricity

    :returns: a_n
    """

    # convert to seconds
    mc *= const.Tsun
    dl *= const.Mpc / const.c

    omega = 2 * np.pi * F

    if h0 is None:
        amp = n * mc**(5/3) * omega**(2/3) / dl
    elif h0 is not None:
        amp = n * h0 / 2.0

    ret = -amp * (ss.jn(n-2,n*e) - 2*e*ss.jn(n-1,n*e) +
                  (2/n)*ss.jn(n,n*e) + 2*e*ss.jn(n+1,n*e) -
                  ss.jn(n+2,n*e))

    return ret


def get_bn(n, mc, dl, h0, F, e):
    """
    Compute b_n from Eq. 22 of Taylor et al. (2015).

    :param n: Harmonic number
    :param mc: Chirp mass of binary [Solar Mass]
    :param dl: Luminosity distance [Mpc]
    :param F: Orbital frequency of binary [Hz]
    :param e: Orbital Eccentricity

    :returns: b_n
    """

    # convert to seconds
    mc *= const.Tsun
    dl *= const.Mpc / const.c

    omega = 2 * np.pi * F

    if h0 is None:
        amp = n * mc**(5/3) * omega**(2/3) / dl
    elif h0 is not None:
        amp = n * h0 / 2.0

    ret = (-amp * np.sqrt(1-e**2) * (ss.jn(n-2,n*e) -
           2*ss.jn(n,n*e) + ss.jn(n+2,n*e)))

    return ret


def get_cn(n, mc, dl, h0, F, e):
    """
    Compute c_n from Eq. 22 of Taylor et al. (2016).

    :param n: Harmonic number
    :param mc: Chirp mass of binary [Solar Mass]
    :param dl: Luminosity distance [Mpc]
    :param F: Orbital frequency of binary [Hz]
    :param e: Orbital Eccentricity

    :returns: c_n
    """

    # convert to seconds
    mc *= const.Tsun
    dl *= const.Mpc / const.c

    omega = 2 * np.pi * F

    if h0 is None:
        amp = 2 * mc**(5/3) * omega**(2/3) / dl
    elif h0 is not None:
        amp = h0

    ret = amp * ss.jn(n,n*e) / (n * omega)

    return ret


def calculate_splus_scross(nmax, mc, dl, h0, F, e,
                           t, l0, gamma, gammadot, inc):
    """
    Calculate splus and scross for a CGW summed over all harmonics.
    This waveform differs slightly from that in Taylor et al (2016)
    in that it includes the time dependence of the advance of periastron.

    :param nmax: Total number of harmonics to use
    :param mc: Chirp mass of binary [Solar Mass]
    :param dl: Luminosity distance [Mpc]
    :param F: Orbital frequency of binary [Hz]
    :param e: Orbital Eccentricity
    :param t: TOAs [s]
    :param l0: Initial eccentric anomoly [rad]
    :param gamma: Angle of periastron advance [rad]
    :param gammadot: Time derivative of angle of periastron advance [rad/s]
    :param inc: Inclination angle [rad]

    :return splus, scross: plus and cross time-domain waveforms for a CGW
    """
    n = np.arange(1, nmax)

    # time dependent amplitudes
    an = get_an(n, mc, dl, h0, F, e)
    bn = get_bn(n, mc, dl, h0, F, e)
    cn = get_cn(n, mc, dl, h0, F, e)

    # time dependent terms
    omega = 2*np.pi*F
    gt = gamma + gammadot * t
    lt = l0 + omega * t

    # tiled phase
    phase1 = n * np.tile(lt, (nmax-1,1)).T
    phase2 = np.tile(gt, (nmax-1,1)).T

    sinp1 = np.sin(phase1)
    cosp1 = np.cos(phase1)
    sinp2 = np.sin(2*phase2)
    cosp2 = np.cos(2*phase2)

    sinpp = sinp1*cosp2 + cosp1*sinp2
    cospp = cosp1*cosp2 - sinp1*sinp2
    sinpm = sinp1*cosp2 - cosp1*sinp2
    cospm = cosp1*cosp2 + sinp1*sinp2

    # intermediate terms
    sp = (sinpm/(n*omega-2*gammadot) +
          sinpp/(n*omega+2*gammadot))
    sm = (sinpm/(n*omega-2*gammadot) -
          sinpp/(n*omega+2*gammadot))
    cp = (cospm/(n*omega-2*gammadot) +
          cospp/(n*omega+2*gammadot))
    cm = (cospm/(n*omega-2*gammadot) -
          cospp/(n*omega+2*gammadot))

    splus_n = (-0.5 * (1+np.cos(inc)**2) * (an*sp - bn*sm) +
               (1-np.cos(inc)**2)*cn * sinp1)
    scross_n = np.cos(inc) * (an*cm - bn*cp)

    return np.sum(splus_n, axis=1), np.sum(scross_n, axis=1)


def create_gw_antenna_pattern(pos, gwtheta, gwphi):
    """
    Function to create pulsar antenna pattern functions as defined
    in Ellis, Siemens, and Creighton (2012).
    :param pos: Unit vector from Earth to pulsar
    :param gwtheta: GW polar angle in radians
    :param gwphi: GW azimuthal angle in radians

    :return: (fplus, fcross, cosMu), where fplus and fcross
             are the plus and cross antenna pattern functions
             and cosMu is the cosine of the angle between the
             pulsar and the GW source.
    """

    # use definition from Sesana et al 2010 and Ellis et al 2012
    m = np.array([np.sin(gwphi), -np.cos(gwphi), 0.0])
    n = np.array([-np.cos(gwtheta)*np.cos(gwphi),
                  -np.cos(gwtheta)*np.sin(gwphi),
                  np.sin(gwtheta)])
    omhat = np.array([-np.sin(gwtheta)*np.cos(gwphi),
                      -np.sin(gwtheta)*np.sin(gwphi),
                      -np.cos(gwtheta)])

    fplus = (0.5 * (np.dot(m, pos)**2 - np.dot(n, pos)**2) /
             (1+np.dot(omhat, pos)))
    fcross = (np.dot(m, pos)*np.dot(n, pos)) / (1 + np.dot(omhat, pos))
    cosMu = -np.dot(omhat, pos)

    return fplus, fcross, cosMu


@signal_base.function
def bwm_delay(toas, pos, log10_h=-14.0, cos_gwtheta=0.0, gwphi=0.0,
              gwpol=0.0, t0=55000, antenna_pattern_fn=None):
    """
    Function that calculates the earth-term gravitational-wave
    burst-with-memory signal, as described in:
    Seto et al, van haasteren and Levin, phsirkov et al, Cordes and Jenet.
    This version uses the F+/Fx polarization modes, as verified with the
    Continuous Wave and Anisotropy papers.

    :param toas: Time-of-arrival measurements [s]
    :param pos: Unit vector from Earth to pulsar
    :param log10_h: log10 of GW strain
    :param cos_gwtheta: Cosine of GW polar angle
    :param gwphi: GW azimuthal polar angle [rad]
    :param gwpol: GW polarization angle
    :param t0: Burst central time [day]
    :param antenna_pattern_fn:
        User defined function that takes `pos`, `gwtheta`, `gwphi` as
        arguments and returns (fplus, fcross)

    :return: the waveform as induced timing residuals (seconds)
    """

    # convert
    h = 10**log10_h
    gwtheta = np.arccos(cos_gwtheta)
    t0 *= const.day

    # antenna patterns
    if antenna_pattern_fn is None:
        apc = create_gw_antenna_pattern(pos, gwtheta, gwphi)
    else:
        apc = antenna_pattern_fn(pos, gwtheta, gwphi)

    # grab fplus, fcross
    fp, fc = apc[0], apc[1]

    # combined polarization
    pol = np.cos(2*gwpol)*fp + np.sin(2*gwpol)*fc

    # Define the heaviside function
    heaviside = lambda x: 0.5 * (np.sign(x) + 1)

    # Return the time-series for the pulsar
    return pol * h * heaviside(toas-t0) * (toas-t0)


@enterprise_function
def create_quantization_matrix(toas, dt=1, nmin=2):
    """Create quantization matrix mapping TOAs to observing epochs."""
    isort = np.argsort(toas)

    bucket_ref = [toas[isort[0]]]
    bucket_ind = [[isort[0]]]

    for i in isort[1:]:
        if toas[i] - bucket_ref[-1] < dt:
            bucket_ind[-1].append(i)
        else:
            bucket_ref.append(toas[i])
            bucket_ind.append([i])

    # find only epochs with more than 1 TOA
    bucket_ind2 = [ind for ind in bucket_ind if len(ind) >= nmin]

    U = np.zeros((len(toas),len(bucket_ind2)),'d')
    for i,l in enumerate(bucket_ind2):
        U[l,i] = 1

    weights = np.ones(U.shape[1])

    return U, weights


def quant2ind(U):
    """
    Use quantization matrix to return slices of non-zero elements.

    :param U: quantization matrix

    :return: list of `slice`s for non-zero elements of U

    .. note:: This function assumes that the pulsar TOAs were sorted by time.

    """
    inds = []
    for cc, col in enumerate(U.T):
        epinds = np.flatnonzero(col)
        if epinds[-1] - epinds[0] + 1 != len(epinds):
            raise ValueError('ERROR: TOAs not sorted properly!')
        inds.append(slice(epinds[0], epinds[-1]+1))
    return inds


<<<<<<< HEAD
@enterprise_function
=======
def linear_interp_basis(toas, dt=30*86400):
    """Provides a basis for linear interpolation.

    :param toas: Pulsar TOAs in seconds
    :param dt: Linear interpolation step size in seconds.

    :returns: Linear interpolation basis and nodes
    """

    # evenly spaced points
    x = np.arange(toas.min(), toas.max()+dt, dt)
    M = np.zeros((len(toas), len(x)))

    # make linear interpolation basis
    for ii in range(len(x)-1):
        idx = np.logical_and(toas >= x[ii], toas <= x[ii+1])
        M[idx, ii] = (toas[idx] - x[ii+1]) / (x[ii] - x[ii+1])
        M[idx, ii+1] = (toas[idx] - x[ii]) / (x[ii+1] - x[ii])

    # only return non-zero columns
    idx = M.sum(axis=0) != 0

    return M[:, idx], x[idx]


@signal_base.function
>>>>>>> 80952b83
def powerlaw(f, log10_A=-16, gamma=5):
    df = np.diff(np.concatenate((np.array([0]), f[::2])))
    return ((10**log10_A)**2 / 12.0 / np.pi**2 *
            const.fyr**(gamma-3) * f**(-gamma) * np.repeat(df, 2))


@enterprise_function
def turnover(f, log10_A=-15, gamma=4.33, lf0=-8.5, kappa=10/3, beta=0.5):
    df = np.diff(np.concatenate((np.array([0]), f[::2])))
    hcf = (10**log10_A * (f / const.fyr) ** ((3-gamma) / 2) /
           (1 + (10**lf0 / f) ** kappa) ** beta)
    return hcf**2/12/np.pi**2/f**3*np.repeat(df, 2)


# overlap reduction functions

@enterprise_function
def hd_orf(pos1, pos2):
    """ Hellings & Downs spatial correlation function."""
    if np.all(pos1 == pos2):
        return 1
    else:
        omc2 = (1 - np.dot(pos1, pos2)) / 2
        return 1.5 * omc2 * np.log(omc2) - 0.25 * omc2 + 0.5


@signal_base.function
def dipole_orf(pos1, pos2):
    """Dipole spatial correlation function."""
    if np.all(pos1 == pos2):
        return 1 + 1e-5
    else:
        return np.dot(pos1, pos2)


@signal_base.function
def monopole_orf(pos1, pos2):
    """Monopole spatial correlation function."""
    if np.all(pos1 == pos2):
        return 1.0 + 1e-5
    else:
        return 1.0


# Physical ephemeris model utility functions

t_offset = 55197.0
e_ecl = 23.43704 * np.pi / 180.0
M_ecl = np.array([[1.0, 0.0, 0.0],
                  [0.0, np.cos(e_ecl), -np.sin(e_ecl)],
                  [0.0, np.sin(e_ecl), np.cos(e_ecl)]])


def get_planet_orbital_elements():
    """Grab physical ephemeris model files"""
    dpath = enterprise.__path__[0] + '/datafiles/ephemeris/'
    jup_mjd = np.load(dpath + 'jupiter-orbel-mjd.npy')
    jup_orbelxyz = np.load(dpath + 'jupiter-orbel-xyz-svd.npy')
    sat_mjd = np.load(dpath + 'saturn-orbel-mjd.npy')
    sat_orbelxyz = np.load(dpath + 'saturn-orbel-xyz-svd.npy')
    return jup_mjd, jup_orbelxyz, sat_mjd, sat_orbelxyz


def ecl2eq_vec(x):
    """
    Rotate (n,3) vector time series from ecliptic to equatorial.
    """
    return np.einsum('jk,ik->ij', M_ecl, x)


def eq2ecl_vec(x):
    """
    Rotate (n,3) vector time series from equatorial to ecliptic.
    """
    return np.einsum('kj,ik->ij', M_ecl, x)


def euler_vec(z, y, x, n):
    """
    Return (n,3,3) tensor with each (3,3) block containing an
    Euler rotation with angles z, y, x. Optionally each of z, y, x
    can be a vector of length n.
    """
    L = np.zeros((n,3,3), 'd')
    cosx, sinx = np.cos(x), np.sin(x)
    L[:,0,0] = 1
    L[:,1,1] = L[:,2,2] = cosx
    L[:,1,2] = -sinx
    L[:,2,1] = sinx

    N = np.zeros((n,3,3),'d')
    cosy, siny = np.cos(y), np.sin(y)
    N[:,0,0] = N[:,2,2] = cosy
    N[:,1,1] = 1
    N[:,0,2] = siny
    N[:,2,0] = -siny

    ret = np.einsum('ijk,ikl->ijl', L, N)

    M = np.zeros((n,3,3),'d')
    cosz, sinz = np.cos(z), np.sin(z)
    M[:,0,0] = M[:,1,1] = cosz
    M[:,0,1] = -sinz
    M[:,1,0] = sinz
    M[:,2,2] = 1

    ret = np.einsum('ijk,ikl->ijl', ret, M)

    return ret


def ss_framerotate(mjd, planet, x, y, z, dz,
                   offset=None, equatorial=False):
    """
    Rotate planet trajectory given as (n,3) tensor,
    by ecliptic Euler angles x, y, z, and by z rate
    dz. The rate has units of rad/year, and is referred
    to offset 2010/1/1. dates must be given in MJD.
    """
    if equatorial:
        planet = eq2ecl_vec(planet)

    E = euler_vec(z + dz * (mjd - t_offset) / 365.25, y, x,
                  planet.shape[0])

    planet = np.einsum('ijk,ik->ij', E, planet)

    if offset is not None:
        planet = np.array(offset) + planet

    if equatorial:
        planet = ecl2eq_vec(planet)

    return planet


def dmass(planet, dm_over_Msun):
    return dm_over_Msun * planet


@enterprise_function
def physical_ephem_delay(toas, planetssb, pos_t, frame_drift_rate=0,
                         d_jupiter_mass=0, d_saturn_mass=0, d_uranus_mass=0,
                         d_neptune_mass=0, jup_orb_elements=np.zeros(6),
                         sat_orb_elements=np.zeros(6), inc_jupiter_orb=False,
                         jup_orbelxyz=None, jup_mjd=None, inc_saturn_orb=False,
                         sat_orbelxyz=None, sat_mjd=None, equatorial=True):

        # convert toas to MJD
        mjd = toas / 86400

        # grab planet-to-SSB vectors
        earth = planetssb[:, 2, :3]
        jupiter = planetssb[:, 4, :3]
        saturn = planetssb[:, 5, :3]
        uranus = planetssb[:, 6, :3]
        neptune = planetssb[:, 7, :3]

        # do frame rotation
        earth = ss_framerotate(mjd, earth, 0.0, 0.0, 0.0, frame_drift_rate,
                               offset=None, equatorial=equatorial)

        # mass perturbations
        mpert = [(jupiter, d_jupiter_mass), (saturn, d_saturn_mass),
                 (uranus, d_uranus_mass), (neptune, d_neptune_mass)]
        for planet, dm in mpert:
            earth += dmass(planet, dm)

        # jupter orbital element perturbations
        if inc_jupiter_orb:
            jup_perturb_tmp = 0.0009547918983127075 * np.einsum(
                'i,ijk->jk', jup_orb_elements, jup_orbelxyz)
            earth += np.array([np.interp(mjd, jup_mjd, jup_perturb_tmp[:,aa])
                               for aa in range(3)]).T

        # saturn orbital element perturbations
        if inc_saturn_orb:
            sat_perturb_tmp = 0.00028588567008942334 * np.einsum(
                'i,ijk->jk', sat_orb_elements, sat_orbelxyz)
            earth += np.array([np.interp(mjd, sat_mjd, sat_perturb_tmp[:,aa])
                               for aa in range(3)]).T

        # construct the true geocenter to barycenter roemer
        tmp_roemer = np.einsum('ij,ij->i', planetssb[:, 2, :3], pos_t)

        # create the delay
        delay = tmp_roemer - np.einsum('ij,ij->i', earth, pos_t)

        return delay<|MERGE_RESOLUTION|>--- conflicted
+++ resolved
@@ -773,9 +773,6 @@
     return inds
 
 
-<<<<<<< HEAD
-@enterprise_function
-=======
 def linear_interp_basis(toas, dt=30*86400):
     """Provides a basis for linear interpolation.
 
@@ -802,7 +799,6 @@
 
 
 @signal_base.function
->>>>>>> 80952b83
 def powerlaw(f, log10_A=-16, gamma=5):
     df = np.diff(np.concatenate((np.array([0]), f[::2])))
     return ((10**log10_A)**2 / 12.0 / np.pi**2 *
