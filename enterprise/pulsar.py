# pulsar.py

# Class containing pulsar data from timing package [tempo2/PINT].

from __future__ import absolute_import, division, print_function, unicode_literals

import json
import logging
import os

import astropy.units as u
import numpy as np
from ephem import Ecliptic, Equatorial

import enterprise
from enterprise.signals import utils

try:
    import cPickle as pickle
except:
    import pickle

try:
    import libstempo as t2
except ImportError:
    print("Ooh, no libstempo?")
    t2 = None

try:
    import pint
    import pint.toa as toa
    import pint.models.model_builder as mb
    from pint.models import TimingModel
    from pint.residuals import Residuals as resids
except ImportError:
    print("Cannot import PINT? Meh...")
    pint = None


if pint is None and t2 is None:
    err_msg = "Must have either PINT or libstempo timing package installed"
    raise ImportError(err_msg)

logging.basicConfig(format="%(levelname)s: %(name)s: %(message)s", level=logging.INFO)
logger = logging.getLogger(__name__)


def get_maxobs(timfile):
    """Utility function to return number of lines in tim file.

    :param timfile:
        Full path to tim-file. For tim-files that use INCLUDEs this
        should be the base tim file.

    :returns: Number of lines in tim-file
    """

    maxobs = 0
    with open(timfile) as tfile:
        flines = tfile.readlines()
<<<<<<< HEAD
        lines = [ln for ln in flines if not ln.startswith("C")]
        if any(["INCLUDE" in ln for ln in lines]):
            for line in [x for x in lines if "INCLUDE" in x]:
=======
        lines = [ln for ln in flines if not ln.startswith('C')]
        if any(['INCLUDE' in ln for ln in lines]):
            for line in [ln for ln in lines if 'INCLUDE' in ln]:
>>>>>>> d6c11790
                maxobs += get_maxobs(line.split()[-1])
        else:
            maxobs = sum(1 for line in lines if line.rstrip("\n"))
    return maxobs


class BasePulsar(object):
    """Abstract Base Class for Pulsar objects."""

    def _get_pdist(self):
        dfile = enterprise.__path__[0] + "/datafiles/pulsar_distances.json"
        with open(dfile, "r") as fl:
            pdict = json.load(fl)

        if self.name[0] not in ["J", "B"]:
            if "J" + self.name in pdict:
                pdist = tuple(pdict.get("J" + self.name))
            elif "B" + self.name in pdict:
                pdist = tuple(pdict.get("B" + self.name))
        else:
            pdist = tuple(pdict.get(self.name, (1.0, 0.2)))

        if pdist == (1.0, 0.2):
            msg = "WARNING: Could not find pulsar distance for "
            msg += "PSR {0}.".format(self.name)
            msg += " Setting value to 1 with 20% uncertainty."
            logger.warning(msg)
        return pdist

    def _get_radec_from_ecliptic(self, elong, elat):
        # convert via pyephem
        try:
            ec = Ecliptic(elong, elat)

            # check for B name
            if "B" in self.name:
                epoch = "1950"
            else:
                epoch = "2000"
            eq = Equatorial(ec, epoch=str(epoch))
            raj = np.double(eq.ra)
            decj = np.double(eq.dec)

        except TypeError:
            msg = "WARNING: Cannot fine sky location coordinates "
            msg += "for PSR {0}. ".format(self.name)
            msg += "Setting values to 0.0"
            logger.warning(msg)
            raj = 0.0
            decj = 0.0

        return raj, decj

    def _get_pos(self):
        return np.array(
            [np.cos(self._raj) * np.cos(self._decj), np.sin(self._raj) * np.cos(self._decj), np.sin(self._decj)]
        )

    def sort_data(self):
        """Sort data by time."""
        if self._sort:
            self._isort = np.argsort(self._toas, kind="mergesort")
            self._iisort = np.zeros(len(self._isort), dtype=np.int)
            for ii, p in enumerate(self._isort):
                self._iisort[p] = ii
        else:
            self._isort = slice(None, None, None)
            self._iisort = slice(None, None, None)

    def filter_data(self, start_time=None, end_time=None):
        """Filter data to create a time-slice of overall dataset."""
        if start_time is None and end_time is None:
            mask = np.ones(self._toas.shape, dtype=bool)
        else:
            mask = np.logical_and(self._toas >= start_time * 86400, self._toas <= end_time * 86400)

        self._toas = self._toas[mask]
        self._toaerrs = self._toaerrs[mask]
        self._residuals = self._residuals[mask]
        self._ssbfreqs = self._ssbfreqs[mask]

        self._designmatrix = self._designmatrix[mask, :]
        dmx_mask = np.sum(self._designmatrix, axis=0) != 0.0
        self._designmatrix = self._designmatrix[:, dmx_mask]

        for key in self._flags:
            self._flags[key] = self._flags[key][mask]

        if self._planetssb is not None:
            self._planetssb = self.planetssb[mask, :, :]

        self.sort_data()

    def to_pickle(self, outdir=None):
        """Save object to pickle file."""

        # drop t2pulsar object
        if hasattr(self, "t2pulsar"):
            del self.t2pulsar

        if outdir is None:
            outdir = os.getcwd()

        if not os.path.exists(outdir):
            os.makedirs(outdir)

        with open(outdir + "/{0}.pkl".format(self.name), "wb") as f:
            pickle.dump(self, f)

    @property
    def isort(self):
        """Return sorting indices."""
        return self._isort

    @property
    def iisort(self):
        """Return inverse of sorting indices."""
        return self._iisort

    @property
    def toas(self):
        """Return array of TOAs in seconds."""
        return self._toas[self._isort]

    @property
    def stoas(self):
        """Return array of observatory TOAs in seconds."""
        return self._stoas[self._isort]

    @property
    def residuals(self):
        """Return array of residuals in seconds."""
        return self._residuals[self._isort]

    @property
    def toaerrs(self):
        """Return array of TOA errors in seconds."""
        return self._toaerrs[self._isort]

    @property
    def freqs(self):
        """Return array of radio frequencies in MHz."""
        return self._ssbfreqs[self._isort]

    @property
    def Mmat(self):
        """Return ntoa x npar design matrix."""
        return self._designmatrix[self._isort, :]

    @property
    def pdist(self):
        """Return tuple of pulsar distance and uncertainty in kpc."""
        return self._pdist

    @property
    def dm(self):
        """Return DM parameter from parfile."""
        return self._dm

    @property
    def dmx(self):
        """Return a dictionary of DMX-parameter values and stoa ranges
        from parfile."""
        return self._dmx

    @property
    def flags(self):
        """Return a dictionary of tim-file flags."""

        return dict((k, v[self._isort]) for k, v in self._flags.items())

    @property
    def backend_flags(self):
        """Return array of backend flags.

        Not all TOAs have the same flags for all data sets. In order to
        facilitate this we have a ranked ordering system that will look
        for flags. The order is `group`, `g`, `sys`, `i`, `f`, `fe`+`be`.

        """

        nobs = len(self._toas)
<<<<<<< HEAD
        bflags = ["flag"] * nobs
        flags = [["group"], ["g"], ["sys"], ["i"], ["f"], ["fe", "be"]]
        for ii in range(nobs):
            # TODO: make this cleaner
            for f in flags:
                if np.all([x in self._flags and self._flags[x][ii] != "" for x in f]):
                    bflags[ii] = "_".join(self._flags[x][ii] for x in f)
=======
        bflags = ['flag'] * nobs
        flags = [['group'], ['g'], ['sys'], ['i'], ['f'], ['fe', 'be']]
        for ii in range(nobs):
            # TODO: make this cleaner
            for f in flags:
                if np.all([x in self._flags and self._flags[x][ii] != ''
                           for x in f]):
                    bflags[ii] = '_'.join(self._flags[x][ii] for x in f)
>>>>>>> d6c11790
                    break
        return np.array(bflags)[self._isort]

    @property
    def theta(self):
        """Return polar angle of pulsar in radians."""
        return np.pi / 2 - self._decj

    @property
    def phi(self):
        """Return azimuthal angle of pulsar in radians."""
        return self._raj

    @property
    def pos(self):
        """Return unit vector to pulsar."""
        return self._pos

    @property
    def pos_t(self):
        """Return unit vector to pulsar as function of time."""
        return self._pos_t[self._isort, :]

    @property
    def planetssb(self):
        """Return planetary position vectors at all timestamps"""
        return self._planetssb[self._isort, :, :]

    @property
    def sunssb(self):
        """Return sun position vector at all timestamps"""
        return self._sunssb[self._isort, :]


class PintPulsar(BasePulsar):
    def __init__(self, toas, model, sort=True, planets=True):

        self._sort = sort
        self.planets = planets
        self.name = model.PSR.value

        self._toas = np.array(toas.table["tdbld"], dtype="float64") * 86400
        self._residuals = np.array(resids(toas, model).time_resids.to(u.s), dtype="float64")
        self._toaerrs = np.array(toas.get_errors().to(u.s), dtype="float64")
        self._designmatrix = model.designmatrix(toas)[0]
        self._ssbfreqs = np.array(model.barycentric_radio_freq(toas), dtype="float64")

        # fitted parameters
        self.fitpars = ["Offset"] + [par for par in model.params if not getattr(model, par).frozen]

        # set parameters
        spars = [par for par in model.params]
        self.setpars = [sp for sp in spars if sp not in self.fitpars]

        self._flags = {}
        for ii, obsflags in enumerate(toas.get_flags()):
            for jj, flag in enumerate(obsflags):

                if flag not in list(self._flags.keys()):
                    self._flags[flag] = [""] * toas.ntoas

                self._flags[flag][ii] = obsflags[flag]

        # convert flags to arrays
        # TODO probably better way to do this
        for key, val in self._flags.items():
            if isinstance(val[0], u.quantity.Quantity):
                self._flags[key] = np.array([v.value for v in val])
            else:
                self._flags[key] = np.array(val)

        self._pdist = self._get_pdist()
        self._raj, self._decj = self._get_radec(model)
        self._pos = self._get_pos()
        self._planetssb = self._get_planetssb()

        # TODO: pos_t not currently implemented
        self._pos_t = np.zeros((len(self._toas), 3))

        self.sort_data()

    def _get_radec(self, model):
        if hasattr(model, "RAJ") and hasattr(model, "DECJ"):
            return (model.RAJ.value, model.DECJ.value)
        else:
            # TODO: better way of dealing with units
            d2r = np.pi / 180
            elong, elat = model.ELONG.value, model.ELAT.value
            return self._get_radec_from_ecliptic(elong * d2r, elat * d2r)

    def _get_planetssb(self):
        return np.zeros((len(self._toas), 9, 6))

    def _get_sunssb(self):
        return np.zeros((len(self._toas), 6))


class Tempo2Pulsar(BasePulsar):
    def __init__(self, t2pulsar, sort=True, drop_t2pulsar=True, planets=True):

        self._sort = sort
        self.t2pulsar = t2pulsar
        self.planets = planets
        self.name = str(t2pulsar.name)

        self._toas = np.double(t2pulsar.toas()) * 86400
        # saving also stoas (e.g., for DMX comparisons)
        self._stoas = np.double(t2pulsar.stoas) * 86400
        self._residuals = np.double(t2pulsar.residuals())
        self._toaerrs = np.double(t2pulsar.toaerrs) * 1e-6
        self._designmatrix = np.double(t2pulsar.designmatrix())
        self._ssbfreqs = np.double(t2pulsar.ssbfreqs()) / 1e6

        # fitted parameters
<<<<<<< HEAD
        self.fitpars = ["Offset"] + [str(p) for p in t2pulsar.pars()]

        # set parameters
        spars = [str(p) for p in t2pulsar.pars(which="set")]
=======
        self.fitpars = ['Offset'] + [str(p) for p in t2pulsar.pars()]

        # set parameters
        spars = [str(p) for p in t2pulsar.pars(which='set')]
>>>>>>> d6c11790
        self.setpars = [sp for sp in spars if sp not in self.fitpars]

        self._flags = {}
        for key in t2pulsar.flags():
            self._flags[key] = t2pulsar.flagvals(key)

        self._pdist = self._get_pdist()
        self._raj, self._decj = self._get_radec(t2pulsar)
        self._pos = self._get_pos()
        self._planetssb = self._get_planetssb(t2pulsar)
        self._sunssb = self._get_sunssb(t2pulsar)

        # gather DM/DMX information if available
        self._set_dm(t2pulsar)

        self._pos_t = t2pulsar.psrPos.copy()
        if "ELONG" and "ELAT" in np.concatenate((t2pulsar.pars(which="fit"), t2pulsar.pars(which="set"))):
            self._pos_t = utils.ecl2eq_vec(self._pos_t)

        self.sort_data()

        if drop_t2pulsar:
            del self.t2pulsar

    # gather DM/DMX information if available
    def _set_dm(self, t2pulsar):
        pars = t2pulsar.pars(which="set")

        if "DM" in pars:
            self._dm = t2pulsar["DM"].val

        dmx = {
            par: {
                "DMX": t2pulsar[par].val,
                "DMXerr": t2pulsar[par].err,
                "DMXR1": t2pulsar[par[:3] + "R1" + par[3:]].val,
                "DMXR2": t2pulsar[par[:3] + "R2" + par[3:]].val,
                "fit": par in pars,
            }
            for par in pars
            if "DMX_" in par
        }

        if dmx:
            self._dmx = dmx

    def _get_radec(self, t2pulsar):
        if "RAJ" in np.concatenate((t2pulsar.pars(which="fit"), t2pulsar.pars(which="set"))):
            return (np.double(t2pulsar["RAJ"].val), np.double(t2pulsar["DECJ"].val))

        else:
            # use ecliptic coordinates
            elong = t2pulsar["ELONG"].val
            elat = t2pulsar["ELAT"].val
            return self._get_radec_from_ecliptic(elong, elat)

    def _get_planetssb(self, t2pulsar):
        planetssb = None
        if self.planets:
            for ii in range(1, 10):
                tag = "DMASSPLANET" + str(ii)
                self.t2pulsar[tag].val = 0.0
            self.t2pulsar.formbats()
            planetssb = np.zeros((len(self._toas), 9, 6))
            planetssb[:, 0, :] = self.t2pulsar.mercury_ssb
            planetssb[:, 1, :] = self.t2pulsar.venus_ssb
            planetssb[:, 2, :] = self.t2pulsar.earth_ssb
            planetssb[:, 3, :] = self.t2pulsar.mars_ssb
            planetssb[:, 4, :] = self.t2pulsar.jupiter_ssb
            planetssb[:, 5, :] = self.t2pulsar.saturn_ssb
            planetssb[:, 6, :] = self.t2pulsar.uranus_ssb
            planetssb[:, 7, :] = self.t2pulsar.neptune_ssb
            planetssb[:, 8, :] = self.t2pulsar.pluto_ssb

            if "ELONG" and "ELAT" in np.concatenate((t2pulsar.pars(), t2pulsar.pars(which="set"))):
                for ii in range(9):
                    planetssb[:, ii, :3] = utils.ecl2eq_vec(planetssb[:, ii, :3])
                    planetssb[:, ii, 3:] = utils.ecl2eq_vec(planetssb[:, ii, 3:])
        return planetssb

    def _get_sunssb(self, t2pulsar):
        sunssb = None
        if self.planets:
            # for ii in range(1, 10):
            #     tag = 'DMASSPLANET' + str(ii)
            #     self.t2pulsar[tag].val = 0.0
            self.t2pulsar.formbats()
            sunssb = np.zeros((len(self._toas), 6))
            sunssb[:, :] = self.t2pulsar.sun_ssb

            if "ELONG" and "ELAT" in np.concatenate((t2pulsar.pars(), t2pulsar.pars(which="set"))):
                sunssb[:, :3] = utils.ecl2eq_vec(sunssb[:, :3])
                sunssb[:, 3:] = utils.ecl2eq_vec(sunssb[:, 3:])
        return sunssb


def Pulsar(*args, **kwargs):

    ephem = kwargs.get("ephem", None)
    clk = kwargs.get("clk", None)
    planets = kwargs.get("planets", True)
    sort = kwargs.get("sort", True)
    drop_t2pulsar = kwargs.get("drop_t2pulsar", True)
    timing_package = kwargs.get("timing_package", "tempo2")

    if pint is not None:
        toas = [x for x in args if isinstance(x, toa.TOAs)]
        model = [x for x in args if isinstance(x, TimingModel)]

    if t2 is not None:
        t2pulsar = [x for x in args if isinstance(x, t2.tempopulsar)]

<<<<<<< HEAD
    parfile = [x for x in args if isinstance(x, str) and x.split(".")[-1] == "par"]
    timfile = [x for x in args if isinstance(x, str) and x.split(".")[-1] in ["tim", "toa"]]
=======
    parfile = [x for x in args
               if isinstance(x, str) and x.split('.')[-1] == 'par']
    timfile = [x for x in args
               if isinstance(x, str) and x.split('.')[-1] in ['tim', 'toa']]
>>>>>>> d6c11790

    if pint and toas and model:
        return PintPulsar(toas[0], model[0], sort=sort, planets=planets)
    elif t2 and t2pulsar:
        return Tempo2Pulsar(t2pulsar[0], sort=sort, drop_t2pulsar=drop_t2pulsar, planets=planets)
    elif parfile and timfile:
        # Check whether the two files exist
        if not os.path.isfile(parfile[0]) or not os.path.isfile(timfile[0]):
            msg = "Cannot find parfile {0} or timfile {1}!".format(parfile[0], timfile[0])
            raise IOError(msg)

        # Obtain the directory name of the timfile, and change to it
        timfiletup = os.path.split(timfile[0])
        dirname = timfiletup[0] or "./"
        reltimfile = timfiletup[-1]
        relparfile = os.path.relpath(parfile[0], dirname)

        # get current directory
        cwd = os.getcwd()

        # Change directory to the base directory of the tim-file to deal with
        # INCLUDE statements in the tim-file
        os.chdir(dirname)

        if timing_package.lower() == "pint":
            if ephem is None:
                ephem = "DE421"
            if clk is None:
                bipm_version = "BIPM2015"
            else:
                bipm_version = clk.split("(")[1][:-1]
            toas = toa.get_TOAs(reltimfile, ephem=ephem, planets=planets, bipm_version=bipm_version)
            model = mb.get_model(relparfile)
            os.chdir(cwd)
            return PintPulsar(toas, model, sort=sort, planets=planets)

        elif timing_package.lower() == "tempo2":

            # hack to set maxobs
            maxobs = get_maxobs(reltimfile) + 100
            t2pulsar = t2.tempopulsar(relparfile, reltimfile, maxobs=maxobs, ephem=ephem, clk=clk)
            os.chdir(cwd)
            return Tempo2Pulsar(t2pulsar, sort=sort, drop_t2pulsar=drop_t2pulsar, planets=planets)
    else:
        print("Unknown arguments {}".format(args))<|MERGE_RESOLUTION|>--- conflicted
+++ resolved
@@ -58,15 +58,9 @@
     maxobs = 0
     with open(timfile) as tfile:
         flines = tfile.readlines()
-<<<<<<< HEAD
         lines = [ln for ln in flines if not ln.startswith("C")]
         if any(["INCLUDE" in ln for ln in lines]):
-            for line in [x for x in lines if "INCLUDE" in x]:
-=======
-        lines = [ln for ln in flines if not ln.startswith('C')]
-        if any(['INCLUDE' in ln for ln in lines]):
-            for line in [ln for ln in lines if 'INCLUDE' in ln]:
->>>>>>> d6c11790
+            for line in [ln for ln in lines if "INCLUDE" in ln]:
                 maxobs += get_maxobs(line.split()[-1])
         else:
             maxobs = sum(1 for line in lines if line.rstrip("\n"))
@@ -249,7 +243,6 @@
         """
 
         nobs = len(self._toas)
-<<<<<<< HEAD
         bflags = ["flag"] * nobs
         flags = [["group"], ["g"], ["sys"], ["i"], ["f"], ["fe", "be"]]
         for ii in range(nobs):
@@ -257,16 +250,6 @@
             for f in flags:
                 if np.all([x in self._flags and self._flags[x][ii] != "" for x in f]):
                     bflags[ii] = "_".join(self._flags[x][ii] for x in f)
-=======
-        bflags = ['flag'] * nobs
-        flags = [['group'], ['g'], ['sys'], ['i'], ['f'], ['fe', 'be']]
-        for ii in range(nobs):
-            # TODO: make this cleaner
-            for f in flags:
-                if np.all([x in self._flags and self._flags[x][ii] != ''
-                           for x in f]):
-                    bflags[ii] = '_'.join(self._flags[x][ii] for x in f)
->>>>>>> d6c11790
                     break
         return np.array(bflags)[self._isort]
 
@@ -381,17 +364,10 @@
         self._ssbfreqs = np.double(t2pulsar.ssbfreqs()) / 1e6
 
         # fitted parameters
-<<<<<<< HEAD
         self.fitpars = ["Offset"] + [str(p) for p in t2pulsar.pars()]
 
         # set parameters
         spars = [str(p) for p in t2pulsar.pars(which="set")]
-=======
-        self.fitpars = ['Offset'] + [str(p) for p in t2pulsar.pars()]
-
-        # set parameters
-        spars = [str(p) for p in t2pulsar.pars(which='set')]
->>>>>>> d6c11790
         self.setpars = [sp for sp in spars if sp not in self.fitpars]
 
         self._flags = {}
@@ -504,15 +480,8 @@
     if t2 is not None:
         t2pulsar = [x for x in args if isinstance(x, t2.tempopulsar)]
 
-<<<<<<< HEAD
     parfile = [x for x in args if isinstance(x, str) and x.split(".")[-1] == "par"]
     timfile = [x for x in args if isinstance(x, str) and x.split(".")[-1] in ["tim", "toa"]]
-=======
-    parfile = [x for x in args
-               if isinstance(x, str) and x.split('.')[-1] == 'par']
-    timfile = [x for x in args
-               if isinstance(x, str) and x.split('.')[-1] in ['tim', 'toa']]
->>>>>>> d6c11790
 
     if pint and toas and model:
         return PintPulsar(toas[0], model[0], sort=sort, planets=planets)
